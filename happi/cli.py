--- conflicted
+++ resolved
@@ -160,21 +160,6 @@
                 )
                 raise click.Abort()
 
-<<<<<<< HEAD
-            if not range_found:
-                # if first range, just replace
-                range_found = True
-                range_list = new_range_list
-            else:
-                # subsequent ranges, only take intersection
-                range_list = set(new_range_list) & set(range_list)
-
-            if not range_list:
-                # we have searched via a range query.  At this point
-                # no matches, or intesection is empty. abort early
-                logger.error('No items found')
-                return []
-=======
             if is_a_range(value):
                 start, stop = value.split(',')
                 start = float(start)
@@ -196,9 +181,8 @@
                 if not range_list:
                     # we have searched via a range query.  At this point
                     # no matches, or intesection is empty. abort early
-                    logger.error('No devices found')
+                    logger.error("No items found")
                     return []
->>>>>>> 9875d941
 
                 continue
 
